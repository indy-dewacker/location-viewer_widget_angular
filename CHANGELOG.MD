--- conflicted
+++ resolved
@@ -12,15 +12,13 @@
 -->
 ## [Unreleased]
 
-<<<<<<< HEAD
 ### Changed
 - Supportinglayeroptions changed the way to pass layerIds: only add child id's or parent id to add all child layers
-=======
+
 ## [1.0.2] - 2021-01-29
 
 ### Fixed
 - Added close button to close layer management
->>>>>>> 9a254e04
 
 
 ## [1.0.1] - 2021-01-25
