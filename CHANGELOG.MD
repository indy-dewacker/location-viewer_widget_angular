--- conflicted
+++ resolved
@@ -12,13 +12,11 @@
 -->
 ## [Unreleased]
 
-<<<<<<< HEAD
 ### Added
 - Added new 'where' property to allow server side (mapserver) filtering of operational layer
-=======
+
 
 ## [1.5.1] - 2022-06-29
->>>>>>> dc19a2a7
 
 ### Fixed
 - Fixed that operationallayeroptions isVisible property overrules the default visibility setting of arcgis layer
