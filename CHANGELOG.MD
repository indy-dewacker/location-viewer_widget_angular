# Changelog

All notable changes to this project will be documented in this file.

<!--
"### Added" for new features.
"### Changed" for changes in existing functionality.
"### Deprecated" for soon-to-be removed features.
"### Removed" for now removed features.
"### Fixed" for any bug fixes.
"### Security" in case of vulnerabilities.
-->
## [Unreleased]

<<<<<<< HEAD
### Added
- Added visible property to supportinglayeroptions to overrule default visibility setting of arcgis layer
=======
### Fixed
- Fixed issue that operational layer with custom markers and without clustering did not emit click event
>>>>>>> 21fb2e80

## [2.1.0] - 2021-07-29

### Added
- Added new eventemitter markerClicked that emits the marker object after clicking on operational marker

### Fixed
- Fixed that operationallayer wouldn't show if default visibility of arcgis layer was false
- Fixed that operationallayeroptions isVisible property overrules the default visibility setting of arcgis layer


## [2.0.1] - 2021-06-17

### Fixed
- Fixed the way dependencies are resolved


## [2.0.0] - 2021-06-17

### Changed
- [BREAKING] Upgraded the component to work with Angular 8
- [BREAKING] Replaced FontAwesome icons with all new Streamline icons
- [BREAKING] Upgraded to core branding v5
- Improved styling

### Fixed
- Prevented unwanted selection of hidden sidebar items


## [1.3.1] - 2021-06-15

### Fixed
- Check for value (instead of reference) changes on supportingLayerOptions, operationalLayerOptions or filterLayers input params


## [1.3.0] - 2021-04-28

### Added
- Made FilterLayerOptions properties optional: name, popupLabel and propertyToDisplay. If one of these properties is null, information will be retrieved from mapserver (name & displayfield).


## [1.2.0] - 2021-03-03

### Fixed
- apply marker filtering to all polygons inside feature
- if operational marker icon is null fallback to default 'fa-map-marker' instead of using 'fa-null'

### Added
- zoomOnMarkerSelect: After clicking on a marker (operational layer) the map will be centered on the marker and zoomlevel will be applied.


## [1.1.0] - 2021-03-03

### Changed
- Supportinglayeroptions changed the way to pass layerIds: only add child id's or parent id to add all child layers

### Added
- After clicking on a marker (operational layer) event will be emitted through filteredResult.


## [1.0.2] - 2021-01-29

### Fixed
- Added close button to close layer management


## [1.0.1] - 2021-01-25

### Fixed
- Changed dependency injection services (compatibility angular 6)


## [1.0.1] - 2021-01-25
- Initial release.


[Unreleased]: https://github.com/digipolisantwerp/smart-table_widget_angular/compare/v2.1.0...HEAD
[2.1.0]: https://github.com/digipolisantwerp/location-viewer_widget_angular/compare/v2.0.1...v2.1.0
[2.0.1]: https://github.com/digipolisantwerp/location-viewer_widget_angular/compare/v2.0.0...v2.0.1
[2.0.0]: https://github.com/digipolisantwerp/location-viewer_widget_angular/compare/v1.3.1...v2.0.0
[1.3.1]: https://github.com/digipolisantwerp/location-viewer_widget_angular/compare/v1.3.0...v1.3.1
[1.3.0]: https://github.com/digipolisantwerp/location-viewer_widget_angular/compare/v1.2.0...v1.3.0
[1.2.0]: https://github.com/digipolisantwerp/location-viewer_widget_angular/compare/v1.1.0...v1.2.0
[1.1.0]: https://github.com/digipolisantwerp/location-viewer_widget_angular/compare/v1.0.2...v1.1.0
[1.0.2]: https://github.com/digipolisantwerp/location-viewer_widget_angular/compare/v1.0.1...v1.0.2
[1.0.1]: https://github.com/digipolisantwerp/location-viewer_widget_angular/compare/v1.0.0...v1.0.1
[1.0.0]: https://github.com/digipolisantwerp/location-viewer_widget_angular/compare/v1.0.0<|MERGE_RESOLUTION|>--- conflicted
+++ resolved
@@ -12,13 +12,10 @@
 -->
 ## [Unreleased]
 
-<<<<<<< HEAD
 ### Added
 - Added visible property to supportinglayeroptions to overrule default visibility setting of arcgis layer
-=======
 ### Fixed
 - Fixed issue that operational layer with custom markers and without clustering did not emit click event
->>>>>>> 21fb2e80
 
 ## [2.1.0] - 2021-07-29
 
