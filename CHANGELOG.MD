# Changelog

All notable changes to this project will be documented in this file.

<!--
"### Added" for new features.
"### Changed" for changes in existing functionality.
"### Deprecated" for soon-to-be removed features.
"### Removed" for now removed features.
"### Fixed" for any bug fixes.
"### Security" in case of vulnerabilities.
-->
## [Unreleased]
### Fixed
- Fix error Invalid LatLng object that was thrown after rendering polygon/polyline operationallayer (since esri-leaflet 3.0.5)

### Changed
<<<<<<< HEAD
- Format parameter ARCGIS from pjson to json for small performance improvement
=======
- Renamed registerOperationalLayerClickEvent and made public method for accessibility
>>>>>>> 222cbdba

## [2.3.0] - 2022-03-17

### Fixed
- Webpack 5 import errors on esri-leaflet & esri-leaflet-cluster packages

### Added
- Option to set visibility supportinglayers through visible property by passing layerids
- Option to add tooltips on operationalLayer


## [2.2.3] - 2022-01-28

### Fixed
- Fixed issue that legend icon operational layer failed to load on config change
- Fixed issue that filterLayers did not update correcty on change

## [2.2.2] - 2021-11-16

### Fixed
- Fixed issue that arcgis layer (polygon) with renderer info type 'simple' failed to load


## [2.2.1] - 2021-09-13

### Fixed
- Fixed issue that operational layer with layerid 0 threw validation error


## [2.2.0] - 2021-08-13

### Added
- Added visible property to supportinglayeroptions to overrule default visibility setting of arcgis layer
### Fixed
- Fixed issue that operational layer with custom markers and without clustering did not emit click event


## [2.1.0] - 2021-07-29

### Added
- Added new eventemitter markerClicked that emits the marker object after clicking on operational marker

### Fixed
- Fixed that operationallayer wouldn't show if default visibility of arcgis layer was false
- Fixed that operationallayeroptions isVisible property overrules the default visibility setting of arcgis layer


## [2.0.1] - 2021-06-17

### Fixed
- Fixed the way dependencies are resolved


## [2.0.0] - 2021-06-17

### Changed
- [BREAKING] Upgraded the component to work with Angular 8
- [BREAKING] Replaced FontAwesome icons with all new Streamline icons
- [BREAKING] Upgraded to core branding v5
- Improved styling

### Fixed
- Prevented unwanted selection of hidden sidebar items


## [1.3.1] - 2021-06-15

### Fixed
- Check for value (instead of reference) changes on supportingLayerOptions, operationalLayerOptions or filterLayers input params


## [1.3.0] - 2021-04-28

### Added
- Made FilterLayerOptions properties optional: name, popupLabel and propertyToDisplay. If one of these properties is null, information will be retrieved from mapserver (name & displayfield).


## [1.2.0] - 2021-03-03

### Fixed
- apply marker filtering to all polygons inside feature
- if operational marker icon is null fallback to default 'fa-map-marker' instead of using 'fa-null'

### Added
- zoomOnMarkerSelect: After clicking on a marker (operational layer) the map will be centered on the marker and zoomlevel will be applied.


## [1.1.0] - 2021-03-03

### Changed
- Supportinglayeroptions changed the way to pass layerIds: only add child id's or parent id to add all child layers

### Added
- After clicking on a marker (operational layer) event will be emitted through filteredResult.


## [1.0.2] - 2021-01-29

### Fixed
- Added close button to close layer management


## [1.0.1] - 2021-01-25

### Fixed
- Changed dependency injection services (compatibility angular 6)


## [1.0.1] - 2021-01-25
- Initial release.


[Unreleased]: https://github.com/digipolisantwerp/location-viewer_widget_angular/compare/v2.3.0...HEAD
[2.3.0]: https://github.com/digipolisantwerp/location-viewer_widget_angular/compare/v2.2.3...v2.3.0
[2.2.3]: https://github.com/digipolisantwerp/location-viewer_widget_angular/compare/v2.2.2...v2.2.3
[2.2.2]: https://github.com/digipolisantwerp/location-viewer_widget_angular/compare/v2.2.1...v2.2.2
[2.2.1]: https://github.com/digipolisantwerp/location-viewer_widget_angular/compare/v2.2.0...v2.2.1
[2.1.0]: https://github.com/digipolisantwerp/location-viewer_widget_angular/compare/v2.0.1...v2.1.0
[2.0.1]: https://github.com/digipolisantwerp/location-viewer_widget_angular/compare/v2.0.0...v2.0.1
[2.0.0]: https://github.com/digipolisantwerp/location-viewer_widget_angular/compare/v1.3.1...v2.0.0
[1.3.1]: https://github.com/digipolisantwerp/location-viewer_widget_angular/compare/v1.3.0...v1.3.1
[1.3.0]: https://github.com/digipolisantwerp/location-viewer_widget_angular/compare/v1.2.0...v1.3.0
[1.2.0]: https://github.com/digipolisantwerp/location-viewer_widget_angular/compare/v1.1.0...v1.2.0
[1.1.0]: https://github.com/digipolisantwerp/location-viewer_widget_angular/compare/v1.0.2...v1.1.0
[1.0.2]: https://github.com/digipolisantwerp/location-viewer_widget_angular/compare/v1.0.1...v1.0.2
[1.0.1]: https://github.com/digipolisantwerp/location-viewer_widget_angular/compare/v1.0.0...v1.0.1
[1.0.0]: https://github.com/digipolisantwerp/location-viewer_widget_angular/compare/v1.0.0<|MERGE_RESOLUTION|>--- conflicted
+++ resolved
@@ -15,11 +15,8 @@
 - Fix error Invalid LatLng object that was thrown after rendering polygon/polyline operationallayer (since esri-leaflet 3.0.5)
 
 ### Changed
-<<<<<<< HEAD
 - Format parameter ARCGIS from pjson to json for small performance improvement
-=======
 - Renamed registerOperationalLayerClickEvent and made public method for accessibility
->>>>>>> 222cbdba
 
 ## [2.3.0] - 2022-03-17
 
