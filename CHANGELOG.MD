--- conflicted
+++ resolved
@@ -12,16 +12,11 @@
 -->
 ## [Unreleased]
 
-<<<<<<< HEAD
-
-## [1.4.1] - 2022-02-01
-=======
 ### Fixed 
 - Fixed that operationallayer wouldn't show if default visibility of arcgis layer was false
 - Fixed error when adding layer when map wasn't initialized
 
-## [1.4.1] - 2022-02-1
->>>>>>> 9a8283e2
+## [1.4.1] - 2022-02-01
 
 ### Fixed
 - Fixed issue that filterLayers did not update correcty on change
