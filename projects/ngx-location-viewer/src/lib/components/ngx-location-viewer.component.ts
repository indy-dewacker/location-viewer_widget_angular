import { baseMapAntwerp, baseMapWorldGray } from '@acpaas-ui/ngx-leaflet';
import { Component, EventEmitter, Input, OnChanges, OnDestroy, OnInit, Output, SimpleChanges } from '@angular/core';
import { forkJoin, from, of, Subject } from 'rxjs';
import { combineAll, map, take, takeUntil } from 'rxjs/operators';
import { isEqual } from 'lodash-es';
import { LocationViewerMap } from '../classes/location-viewer-map';
import { LayerService } from '../services/layer.service';
import { LocationViewerMapService } from '../services/location-viewer-map.service';
import { MapServerService } from '../services/mapserver.service';
import { Layer } from '../types/layer.model';
import { SupportingLayerOptions } from '../types/supporting-layer-options.model';
import area from '@turf/area';
import { DrawEvents, InteractionEvents, RasterEvents } from '../types/leaflet.types';
import { GeoApiService } from '../services/geoapi.service';
import { Shapes } from '../types/geoman/geoman.types';
import { ButtonActions } from '../types/button-actions.enum';
import { OperationalLayerOptions, OperationalMarker } from '../types/operational-layer-options.model';
import { LayerTypes } from '../types/layer-types.enum';
import { FilterLayerOptions } from '../types/filter-layer-options.model';
import { LocationViewerHelper } from '../services/location-viewer.helper';
import { GeofeatureDetail } from '../types/geoapi/geofeature-detail.model';
import { LeafletTileLayerModel, LeafletTileLayerType } from '../types/leaflet-tile-layer.model';

@Component({
  selector: 'aui-location-viewer',
  templateUrl: './ngx-location-viewer.component.html',
  styleUrls: ['./ngx-location-viewer.component.scss'],
})
export class NgxLocationViewerComponent implements OnInit, OnChanges, OnDestroy {
<<<<<<< HEAD
  /* Url to the backend-for-frontend (bff) Should function as pass through to the Geo API. */
  @Input() geoApiBaseUrl: string;
  /* The default zoom level on map load. */
  @Input() defaultZoom = 14;
  /* The initial map center on load. */
  @Input() mapCenter: Array<number> = [51.215, 4.425];
  /* Show a sidebar next to the map leaflet. A sidebar can contain any additional info you like. */
  @Input() hasSidebar = false;
  /* Shows layermangement inside the sidebar. Layermanagement is used to add or remove featurelayers. */
  @Input() showLayerManagement = true;
  /* Show selection tools */
  @Input() showSelectionTools = true;
  /* Show measure tools */
  @Input() showMeasureTools = true;
  /* show whatishere button */
  @Input() showWhatIsHereButton = true;
  /* Add supporting layers. If provided will be added as DynamicMapLayer to leaflet */
  @Input() supportingLayerOptions: SupportingLayerOptions;
  /* Add operationalLayer. If provided will be added as FeaturLayer(clustered) to leaflet */
  @Input() operationalLayerOptions: OperationalLayerOptions;
  /* Adds filter layer. If provided will be added as FeatureLayer to leaflet. Is used to filter operationallayer by geometry */
  @Input() filterLayers: FilterLayerOptions[];
  /* Leafletmap instance. If null will be initialized .*/
  @Input() leafletMap: LocationViewerMap;
  /* Default tile layer button label */
  @Input() defaultTileLayerLabel = 'Kaart';
  /* Custom leaflet tile layer, if provided, shows actions on the leaflet to toggle between default and custom tile layer. */
  @Input() tileLayer: LeafletTileLayerModel;
  /**
   * The zoom level when a marker is selected.
   * If null the zoomlevel won't change after marker selection.
   */
  @Input() zoomOnMarkerSelect?= 16;
  /* HasSideBar change */
  @Output() hasSidebarChange = new EventEmitter<boolean>();
  /* AddPolygon event */
  @Output() addPolygon = new EventEmitter<any>();
  /* AddLine event */
  @Output() addLine = new EventEmitter<any>();
  /* EditFeature event */
  @Output() editFeature = new EventEmitter<any>();
  /* Operational layer filtered: fired when using selection tools rectangle/polygon, using filter layer or clicking on marker of operational layer*/
  @Output() filteredResult = new EventEmitter<GeofeatureDetail[] | OperationalMarker[] | any>();

  /* supporting layer config */
  supportingLayers: Layer[];
  /* operational layer config */
  operationalLayer: Layer;

  buttonActions = ButtonActions;
  /* Current tile layer type default or custom */
  tileLayerType: LeafletTileLayerType = LeafletTileLayerType.DEFAULT;

  // Selected button
  currentButton = '';

  // Selected filter layer
  currentFilterLayer: FilterLayerOptions;

  private destroyed$ = new Subject<boolean>();
  /* Current active tile layers */
  private activeTileLayers = [];

  /**
   * Check if current tile layer is the default one.
   */
  get isDefaultTileLayer(): boolean {
    return this.tileLayerType === LeafletTileLayerType.DEFAULT;
  }

  /**
   * Check if current tile layer is user defined.
   */
  get isCustomTileLayer(): boolean {
    return this.tileLayerType === LeafletTileLayerType.CUSTOM;
  }

  constructor(
    private mapService: LocationViewerMapService,
    private layerService: LayerService,
    private mapserverService: MapServerService,
    private geoApiService: GeoApiService,
    private locationViewerHelper: LocationViewerHelper,
  ) { }

  ngOnInit() {
    this.initLocationViewer();
  }

  ngOnChanges(changes: SimpleChanges) {
    // tslint:disable-next-line: forin
    for (const propName in changes) {
      const change = changes[propName];

      // only handle changes after first cycle, first cycle need to wait for leafletmap init
      if (!change.firstChange) {
        switch (propName) {
          case 'supportingLayerOptions':
            this.initiateSupportingLayer();
            break;
          case 'operationalLayerOptions':
            this.initiateOperationalLayer();
            break;
          case 'filterLayers':
            this.initiateFilterLayer();
            break;
          default:
            break;
=======
    /* Url to the backend-for-frontend (bff) Should function as pass through to the Geo API. */
    @Input() geoApiBaseUrl: string;
    /* The default zoom level on map load. */
    @Input() defaultZoom = 14;
    /* The initial map center on load. */
    @Input() mapCenter: Array<number> = [51.215, 4.425];
    /* Show a sidebar next to the map leaflet. A sidebar can contain any additional info you like. */
    @Input() hasSidebar = false;
    /* Shows layermangement inside the sidebar. Layermanagement is used to add or remove featurelayers. */
    @Input() showLayerManagement = true;
    /* Show selection tools */
    @Input() showSelectionTools = true;
    /* Show measure tools */
    @Input() showMeasureTools = true;
    /* show whatishere button */
    @Input() showWhatIsHereButton = true;
    /* Add supporting layers. If provided will be added as DynamicMapLayer to leaflet */
    @Input() supportingLayerOptions: SupportingLayerOptions;
    /* Add operationalLayer. If provided will be added as FeaturLayer(clustered) to leaflet */
    @Input() operationalLayerOptions: OperationalLayerOptions;
    /* Adds filter layer. If provided will be added as FeatureLayer to leaflet. Is used to filter operationallayer by geometry */
    @Input() filterLayers: FilterLayerOptions[];
    /* Leafletmap instance. If null will be initialized .*/
    @Input() leafletMap: LocationViewerMap;
    /* Default tile layer button label */
    @Input() defaultTileLayerLabel = 'Kaart';
    /* Custom leaflet tile layer, if provided, shows actions on the leaflet to toggle between default and custom tile layer. */
    @Input() tileLayer: LeafletTileLayerModel;
    /**
     * The zoom level when a marker is selected.
     * If null the zoomlevel won't change after marker selection.
     */
    @Input() zoomOnMarkerSelect? = 16;
    /* HasSideBar change */
    @Output() hasSidebarChange = new EventEmitter<boolean>();
    /* AddPolygon event */
    @Output() addPolygon = new EventEmitter<any>();
    /* AddLine event */
    @Output() addLine = new EventEmitter<any>();
    /* EditFeature event */
    @Output() editFeature = new EventEmitter<any>();
    /* Operational layer filtered: fired when using selection tools rectangle/polygon, using filter layer or clicking on marker of operational layer*/
    @Output() filteredResult = new EventEmitter<GeofeatureDetail[] | OperationalMarker[] | any>();

    /* supporting layer config */
    supportingLayers: Layer[];
    /* operational layer config */
    operationalLayer: Layer;

    buttonActions = ButtonActions;
    /* Current tile layer type default or custom */
    tileLayerType: LeafletTileLayerType = LeafletTileLayerType.DEFAULT;

    // Selected button
    currentButton = '';

    // Selected filter layer
    currentFilterLayer: FilterLayerOptions;

    private destroyed$ = new Subject<boolean>();
    /* Current active tile layers */
    private activeTileLayers = [];

    /**
     * Check if current tile layer is the default one.
     */
    get isDefaultTileLayer(): boolean {
        return this.tileLayerType === LeafletTileLayerType.DEFAULT;
    }

    /**
     * Check if current tile layer is user defined.
     */
    get isCustomTileLayer(): boolean {
        return this.tileLayerType === LeafletTileLayerType.CUSTOM;
    }

    constructor(
        private mapService: LocationViewerMapService,
        private layerService: LayerService,
        private mapserverService: MapServerService,
        private geoApiService: GeoApiService,
        private locationViewerHelper: LocationViewerHelper,
    ) {}

    ngOnInit() {
        this.initLocationViewer();
    }

    ngOnChanges(changes: SimpleChanges) {
        // tslint:disable-next-line: forin
        for (const propName in changes) {
            const change = changes[propName];

            // only handle changes after first cycle, first cycle need to wait for leafletmap init, check if value changes (not the reference)
            if (!change.firstChange && !isEqual(change.previousValue, change.currentValue)) {
                switch (propName) {
                    case 'supportingLayerOptions':
                        this.initiateSupportingLayer();
                        break;
                    case 'operationalLayerOptions':
                        this.initiateOperationalLayer();
                        break;
                    case 'filterLayers':
                        this.initiateFilterLayer();
                        break;
                    default:
                        break;
                }
            }
>>>>>>> 3db4897d
        }
      }
    }
  }

  ngOnDestroy() {
    this.destroyed$.next(true);
    this.destroyed$.complete();
  }

  /**
   * Zooms the map in
   */
  zoomIn() {
    this.leafletMap.zoomIn();
  }

  /**
   * Zooms the map out
   */
  zoomOut() {
    this.leafletMap.zoomOut();
  }

  toggleLayermanagement() {
    this.hasSidebar = !this.hasSidebar;
    this.hasSidebarChange.emit(this.hasSidebar);
  }

  activeButtonChange(action: ButtonActions) {
    switch (this.currentButton) {
      case ButtonActions.whatishere:
        this.leafletMap.map.pm.disableDraw(Shapes.Marker);
        break;
      case ButtonActions.distance:
        this.leafletMap.map.pm.disableDraw(Shapes.Line);
        break;
      case ButtonActions.area:
      case ButtonActions.selectPolygon:
        this.leafletMap.map.pm.disableDraw(Shapes.Polygon);
        break;
      case ButtonActions.selectRectangle:
        this.leafletMap.map.pm.disableDraw(Shapes.Rectangle);
        break;
      case ButtonActions.selectZone:
        this.leafletMap.setVisibilityFilterLayer(false);
        break;
    }

    // if the button action is the same as currentButton reset button
    if (this.currentButton === action) {
      this.currentButton = '';
      return;
    }

    this.currentButton = action;
    switch (action) {
      case ButtonActions.whatishere:
        this.leafletMap.map.pm.enableDraw(Shapes.Marker);
        break;
      case ButtonActions.distance:
        this.leafletMap.map.pm.enableDraw(Shapes.Line);
        break;
      case ButtonActions.area:
      case ButtonActions.selectPolygon:
        this.leafletMap.map.pm.enableDraw(Shapes.Polygon);
        break;
      case ButtonActions.selectRectangle:
        this.leafletMap.map.pm.enableDraw(Shapes.Rectangle);
        break;
      case ButtonActions.selectZone:
        this.leafletMap.setVisibilityFilterLayer(true);
        break;
    }
  }

  /**
   * Toggle tile layer when a custom tile layer is provided
   */
  toggleTileLayer(custom: boolean = false) {
    this.resetCurrentTileLayers();

    this.tileLayerType = custom ? LeafletTileLayerType.CUSTOM : LeafletTileLayerType.DEFAULT;

    if (custom) {
      this.activeTileLayers.push(this.leafletMap.addTileLayer(this.tileLayer.layer));
    } else {
      this.activeTileLayers.push(this.leafletMap.addTileLayer(baseMapWorldGray));
      this.activeTileLayers.push(this.leafletMap.addTileLayer(baseMapAntwerp));
    }
  }

  /**
   * Handle change select-filterlayer
   */
  onChangeFilterLayer() {
    if (this.locationViewerHelper.isValidMapServer(this.currentFilterLayer.url)) {
      this.leafletMap.addFilterLayer(this.currentFilterLayer);
      this.leafletMap.setVisibilityFilterLayer(true);
    }
  }

  /**
   * Handles layerchange
   * @param layerType
   */
  handleLayerVisibilityChange(layerType: LayerTypes) {
    switch (layerType) {
      case LayerTypes.supporting:
        const ids = this.layerService.getVisibleLayerIds(this.supportingLayers);
        this.leafletMap.setVisibleLayersSupportingLayer(ids);
        break;
      case LayerTypes.operational:
        this.leafletMap.setVisibilityOperationalLayer(this.operationalLayer.visible);
        break;
    }
  }

  /**
   * Resets the current tile layers
   */
  private resetCurrentTileLayers() {
    if (this.activeTileLayers.length > 0) {
      this.activeTileLayers.map((layer) => {
        this.leafletMap.removeLayer(layer);
      });
    }

    this.activeTileLayers = [];
  }

  private initLocationViewer() {
    if (!this.leafletMap) {
      this.leafletMap = new LocationViewerMap(
        {
          zoom: this.defaultZoom,
          center: this.mapCenter,
          onAddPolygon: (layer) => {
            this.addPolygon.emit(layer);
          },
          onAddLine: (layer) => {
            this.addLine.emit(layer);
          },
          onEditFeature: (feature) => {
            this.editFeature.emit(feature);
          },
        },
        this.mapService,
      );
    }

    this.leafletMap.onInit.subscribe(() => {
      this.activeTileLayers.push(this.leafletMap.addTileLayer(baseMapWorldGray));
      this.activeTileLayers.push(this.leafletMap.addTileLayer(baseMapAntwerp));

      // sets geoman language to nl (tooltips for drawing)
      this.leafletMap.map.pm.setLang('nl');

      this.initiateSupportingLayer();
      this.initiateOperationalLayer();
      this.initiateFilterLayer();
      this.initiateEvents();
    });
  }

  private initiateSupportingLayer() {
    if (this.supportingLayerOptions && this.locationViewerHelper.isValidMapServer(this.supportingLayerOptions.url)) {
      forkJoin([
        this.mapserverService.getMapserverInfo(this.supportingLayerOptions.url),
        this.mapserverService.getMapserverLegend(this.supportingLayerOptions.url),
      ])
        .pipe(take(1))
        .subscribe(([info, legend]) => {
          this.supportingLayers = this.layerService.buildSupportingLayersFromInfoAndLegend(
            info,
            legend,
            this.supportingLayerOptions.layerIds,
          );
          const ids = this.layerService.getVisibleLayerIds(this.supportingLayers);
          const layer = this.leafletMap.addSupportingLayers(this.supportingLayerOptions.url, ids);
          layer.on(RasterEvents.loading, () => {
            this.supportingLayers.forEach((x) => (x.isLoading = true));
          });
          layer.on(RasterEvents.load, () => {
            this.supportingLayers.forEach((x) => (x.isLoading = false));
          });
        });
    }
  }

  private initiateOperationalLayer() {
    if (this.operationalLayerOptions) {
      //check if required settings for esri feature layer are provided
      if (this.locationViewerHelper.isValidOperationalFeatureLayerConfiguration(this.operationalLayerOptions)) {
        forkJoin([
          this.mapserverService.getMapserverLayerInfo(this.operationalLayerOptions.url, this.operationalLayerOptions.layerId),
          this.mapserverService.getMapserverLegend(this.operationalLayerOptions.url),
        ])
          .pipe(take(1))
          .subscribe(([layerInfo, legend]) => {
            this.operationalLayer = this.layerService.getLayerFromLayerInfo(layerInfo, legend);
            this.leafletMap.addOperationalLayer(this.operationalLayerOptions, this.operationalLayer);
            this.registerClickEvent(false);
          });
      } else if (
        this.operationalLayerOptions.markers &&
        this.operationalLayerOptions.markers.length > 0 &&
        this.operationalLayerOptions.name &&
        this.operationalLayerOptions.isVisible
      ) {
        this.leafletMap.addOperationalMarkers(this.operationalLayerOptions.markers, this.operationalLayerOptions.enableClustering);
        this.operationalLayer = {
          name: this.operationalLayerOptions.name,
          visible: this.operationalLayerOptions.isVisible,
        };
        this.registerClickEvent();
      } else {
        throw new Error('Invalid operationalLayerOptions! Check readme for examples.');
      }
    }
  }

  private registerClickEvent(customMarker = true) {
    // listen for events on operational layer
    if (this.leafletMap.operationalLayer) {
      this.leafletMap.operationalLayer.on(InteractionEvents.click, (event) => {
        // if custommarker return data under options object
        if (customMarker) {
          const latLng = event.layer.getLatLng();
          let marker: OperationalMarker = {
            coordinate: {
              lat: latLng.lat,
              lon: latLng.lng,
            },
            data: event.layer.options.data,
            icon: '',
          };
          this.filteredResult.emit([marker]);
        } else {
          this.filteredResult.emit([event.layer.feature.properties]);
        }

        // Centers map on marker coordinates and sets view level to zoomOnMarkerSelect
        if (this.zoomOnMarkerSelect) {
          this.leafletMap.setView(event.latlng, this.zoomOnMarkerSelect);
        }
      });
    }
  }

  private initiateFilterLayer() {
    // if no default data is provided fetch layer data from mapserver
    if (this.filterLayers && this.filterLayers.length > 0) {
      from(this.filterLayers)
        .pipe(
          map((layer: FilterLayerOptions) => {
            if (layer.name == null || layer.popupLabel == null || layer.propertyToDisplay == null) {
              return this.mapserverService.getMapserverLayerInfo(layer.url, layer.layerId).pipe(
                take(1),
                map((layerInfo) => {
                  let filterLayer = layer;
                  filterLayer.name = filterLayer.name ? filterLayer.name : layerInfo.name;
                  filterLayer.popupLabel = filterLayer.popupLabel ? filterLayer.popupLabel : layerInfo.displayField;
                  filterLayer.propertyToDisplay = filterLayer.propertyToDisplay
                    ? filterLayer.propertyToDisplay
                    : layerInfo.displayField;
                  return filterLayer;
                }),
              );
            } else {
              return of(layer);
            }
          }),
          combineAll(),
          take(1),
        )
        .subscribe((filterLayers: FilterLayerOptions[]) => {
          this.filterLayers = filterLayers;
          //if only 1 filterlayer is provided ==> add filterlayer to map
          if (
            this.filterLayers &&
            this.filterLayers.length == 1 &&
            this.locationViewerHelper.isValidMapServer(this.filterLayers[0].url)
          ) {
            this.leafletMap.addFilterLayer(this.filterLayers[0]);
          }
        });
    }

    //register on filterlayer click
    this.leafletMap.filterLayerClicked.pipe(takeUntil(this.destroyed$)).subscribe((x) => {
      this.filterOperationalLayer(x.target.feature);
    });
  }

  private initiateEvents() {
    this.leafletMap.map.on(DrawEvents.create, (e) => {
      switch (e.shape) {
        case Shapes.Line: {
          const distance = this.locationViewerHelper.calculateDistance(e.layer.editing.latlngs[0]);
          const content = this.locationViewerHelper.getDistancePopupContent(distance);
          this.leafletMap.addPopupToLayer(e.layer, content, true);
          break;
        }
        case Shapes.Polygon: {
          switch (this.currentButton) {
            case ButtonActions.area:
              const perimeter = this.locationViewerHelper.calculatePerimeter(e.layer.editing.latlngs[0][0]);
              const calculatedArea = area(e.layer.toGeoJSON());
              const content = this.locationViewerHelper.getAreaPopupContent(perimeter, calculatedArea);
              this.leafletMap.addPopupToLayer(e.layer, content, true);
              break;
            case this.buttonActions.selectPolygon:
              this.filterOperationalLayer(e.layer.toGeoJSON());
              this.leafletMap.map.removeLayer(e.layer);
              break;
            default:
              break;
          }
          break;
        }
        case Shapes.Rectangle: {
          this.filterOperationalLayer(e.layer.toGeoJSON());
          this.leafletMap.map.removeLayer(e.layer);
          break;
        }
        case Shapes.Marker: {
          this.geoApiService
            .getAddressesByCoordinates(this.geoApiBaseUrl, e.marker.getLatLng())
            .pipe(take(1))
            .subscribe((x) => {
              if (x.addressDetail.length > 0) {
                const address = x.addressDetail[0];
                const marker = this.leafletMap.addHtmlMarker(
                  address.addressPosition.wgs84,
                  this.leafletMap.getHtmlMarker('#000000', 'ai-location-target-1', '16px', { top: '-3px', left: '2px' }),
                );
                const content = this.locationViewerHelper.getWhatisherePopupContent(address);
                this.leafletMap.addPopupToLayer(e.marker, content, true, marker);
              } else {
                this.leafletMap.addPopupToLayer(e.marker, '<p>Geen adres gevonden.</p>', true);
              }
            });
        }
      }

      // after finished intake reset current button
      this.activeButtonChange(ButtonActions.none);
    });
  }

  private filterOperationalLayer(feature) {
    if (this.operationalLayerOptions) {
      if (this.locationViewerHelper.isValidOperationalFeatureLayerConfiguration(this.operationalLayerOptions)) {
        this.geoApiService
          .getGeofeaturesByGeometry(
            this.geoApiBaseUrl,
            this.operationalLayerOptions.url,
            [this.operationalLayerOptions.layerId],
            feature,
          )
          .pipe(take(1))
          .subscribe((geoFeatureRespone) => {
            this.filteredResult.emit(geoFeatureRespone.results);
          });
      } else if (this.locationViewerHelper.isValidOpertionalMarkerLayerConfiguration(this.operationalLayerOptions)) {
        const filteredMarkers = this.locationViewerHelper.filterOperationalMarkersByGeometries(
          this.operationalLayerOptions.markers,
          feature.geometry.coordinates,
        );
        this.filteredResult.emit(filteredMarkers);
      }
    }
  }
}<|MERGE_RESOLUTION|>--- conflicted
+++ resolved
@@ -27,7 +27,6 @@
   styleUrls: ['./ngx-location-viewer.component.scss'],
 })
 export class NgxLocationViewerComponent implements OnInit, OnChanges, OnDestroy {
-<<<<<<< HEAD
   /* Url to the backend-for-frontend (bff) Should function as pass through to the Geo API. */
   @Input() geoApiBaseUrl: string;
   /* The default zoom level on map load. */
@@ -122,8 +121,8 @@
     for (const propName in changes) {
       const change = changes[propName];
 
-      // only handle changes after first cycle, first cycle need to wait for leafletmap init
-      if (!change.firstChange) {
+      // only handle changes after first cycle, first cycle need to wait for leafletmap init, check if value changes (not the reference)
+      if (!change.firstChange && !isEqual(change.previousValue, change.currentValue)) {
         switch (propName) {
           case 'supportingLayerOptions':
             this.initiateSupportingLayer();
@@ -136,118 +135,6 @@
             break;
           default:
             break;
-=======
-    /* Url to the backend-for-frontend (bff) Should function as pass through to the Geo API. */
-    @Input() geoApiBaseUrl: string;
-    /* The default zoom level on map load. */
-    @Input() defaultZoom = 14;
-    /* The initial map center on load. */
-    @Input() mapCenter: Array<number> = [51.215, 4.425];
-    /* Show a sidebar next to the map leaflet. A sidebar can contain any additional info you like. */
-    @Input() hasSidebar = false;
-    /* Shows layermangement inside the sidebar. Layermanagement is used to add or remove featurelayers. */
-    @Input() showLayerManagement = true;
-    /* Show selection tools */
-    @Input() showSelectionTools = true;
-    /* Show measure tools */
-    @Input() showMeasureTools = true;
-    /* show whatishere button */
-    @Input() showWhatIsHereButton = true;
-    /* Add supporting layers. If provided will be added as DynamicMapLayer to leaflet */
-    @Input() supportingLayerOptions: SupportingLayerOptions;
-    /* Add operationalLayer. If provided will be added as FeaturLayer(clustered) to leaflet */
-    @Input() operationalLayerOptions: OperationalLayerOptions;
-    /* Adds filter layer. If provided will be added as FeatureLayer to leaflet. Is used to filter operationallayer by geometry */
-    @Input() filterLayers: FilterLayerOptions[];
-    /* Leafletmap instance. If null will be initialized .*/
-    @Input() leafletMap: LocationViewerMap;
-    /* Default tile layer button label */
-    @Input() defaultTileLayerLabel = 'Kaart';
-    /* Custom leaflet tile layer, if provided, shows actions on the leaflet to toggle between default and custom tile layer. */
-    @Input() tileLayer: LeafletTileLayerModel;
-    /**
-     * The zoom level when a marker is selected.
-     * If null the zoomlevel won't change after marker selection.
-     */
-    @Input() zoomOnMarkerSelect? = 16;
-    /* HasSideBar change */
-    @Output() hasSidebarChange = new EventEmitter<boolean>();
-    /* AddPolygon event */
-    @Output() addPolygon = new EventEmitter<any>();
-    /* AddLine event */
-    @Output() addLine = new EventEmitter<any>();
-    /* EditFeature event */
-    @Output() editFeature = new EventEmitter<any>();
-    /* Operational layer filtered: fired when using selection tools rectangle/polygon, using filter layer or clicking on marker of operational layer*/
-    @Output() filteredResult = new EventEmitter<GeofeatureDetail[] | OperationalMarker[] | any>();
-
-    /* supporting layer config */
-    supportingLayers: Layer[];
-    /* operational layer config */
-    operationalLayer: Layer;
-
-    buttonActions = ButtonActions;
-    /* Current tile layer type default or custom */
-    tileLayerType: LeafletTileLayerType = LeafletTileLayerType.DEFAULT;
-
-    // Selected button
-    currentButton = '';
-
-    // Selected filter layer
-    currentFilterLayer: FilterLayerOptions;
-
-    private destroyed$ = new Subject<boolean>();
-    /* Current active tile layers */
-    private activeTileLayers = [];
-
-    /**
-     * Check if current tile layer is the default one.
-     */
-    get isDefaultTileLayer(): boolean {
-        return this.tileLayerType === LeafletTileLayerType.DEFAULT;
-    }
-
-    /**
-     * Check if current tile layer is user defined.
-     */
-    get isCustomTileLayer(): boolean {
-        return this.tileLayerType === LeafletTileLayerType.CUSTOM;
-    }
-
-    constructor(
-        private mapService: LocationViewerMapService,
-        private layerService: LayerService,
-        private mapserverService: MapServerService,
-        private geoApiService: GeoApiService,
-        private locationViewerHelper: LocationViewerHelper,
-    ) {}
-
-    ngOnInit() {
-        this.initLocationViewer();
-    }
-
-    ngOnChanges(changes: SimpleChanges) {
-        // tslint:disable-next-line: forin
-        for (const propName in changes) {
-            const change = changes[propName];
-
-            // only handle changes after first cycle, first cycle need to wait for leafletmap init, check if value changes (not the reference)
-            if (!change.firstChange && !isEqual(change.previousValue, change.currentValue)) {
-                switch (propName) {
-                    case 'supportingLayerOptions':
-                        this.initiateSupportingLayer();
-                        break;
-                    case 'operationalLayerOptions':
-                        this.initiateOperationalLayer();
-                        break;
-                    case 'filterLayers':
-                        this.initiateFilterLayer();
-                        break;
-                    default:
-                        break;
-                }
-            }
->>>>>>> 3db4897d
         }
       }
     }
