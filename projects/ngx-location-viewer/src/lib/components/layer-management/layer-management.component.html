--- conflicted
+++ resolved
@@ -1,27 +1,10 @@
-<<<<<<< HEAD
-<h1 class="has-base-font">Lagen</h1>
-<div class="u-margin-left-xs">
-    <div *ngIf="operationalLayer" class="u-margin-top">
-        <h2 class="has-base-font">Operationele laag:</h2>
-        <aui-layer
-            *ngIf="operationalLayer"
-            [layer]="operationalLayer"
-            [layerType]="layerTypes.operational"
-            (layerVisibiltyChange)="onLayerVisibilityChange($event)"
-        ></aui-layer>
-    </div>
-    <div *ngIf="supportingLayers" class="u-margin-top">
-        <h2 class="has-base-font">Ondersteunende lagen:</h2>
-        <aui-layer
-            *ngFor="let layer of supportingLayers"
-            [layer]="layer"
-            [layerType]="layerTypes.supporting"
-            (layerVisibiltyChange)="onLayerVisibilityChange($event)"
-        ></aui-layer>
-=======
 <div class="sidebar">
     <div class="sidebar__header">
-        <button class="a-button-transparent a-button--default has-icon sidebar__close-button" aria-label="Sluiten" (click)="toggleLayermanagement()">
+        <button
+            class="a-button-transparent a-button--default has-icon sidebar__close-button"
+            aria-label="Sluiten"
+            (click)="toggleLayermanagement()"
+        >
             <span class="fa fa-close" aria-hidden="true"></span>
         </button>
     </div>
@@ -37,16 +20,15 @@
                     (layerVisibiltyChange)="onLayerVisibilityChange($event)"
                 ></aui-layer>
             </div>
-            <div *ngIf="supportingLayer" class="u-margin-top">
+            <div *ngIf="supportingLayers" class="u-margin-top">
                 <h2 class="has-base-font u-text-bold h6">Ondersteunende lagen:</h2>
                 <aui-layer
-                    *ngIf="supportingLayer"
-                    [layer]="supportingLayer"
+                    *ngFor="let layer of supportingLayers"
+                    [layer]="layer"
                     [layerType]="layerTypes.supporting"
                     (layerVisibiltyChange)="onLayerVisibilityChange($event)"
                 ></aui-layer>
             </div>
         </div>
->>>>>>> 9a254e04
     </div>
 </div>